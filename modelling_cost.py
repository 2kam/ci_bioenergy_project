"""
Cost optimisation pipeline for the CI bioenergy project.

Author: 2kam
License: MIT

This module performs a simplified least‑cost analysis of clean cooking
technology pathways at the district level. For each scenario and year,
it allocates regional cooking energy demand across the available
technologies according to the same adoption assumptions used in the
stock‑flow model. It then multiplies the energy delivered by an
approximate levelised cost per gigajoule to estimate total system
costs.

The resulting detailed and summary outputs are written to
``results/ci_bioenergy_techpathways.xlsx`` with two sheets: ``Details``
and ``Summary``.

Example usage::

    python main.py cost

to run the cost optimisation for all scenarios and years.
"""

from __future__ import annotations

import os
from typing import Dict, List, Tuple
import pandas as pd

from spatial_config import (
    regions,
    demand_by_region_year,
    urban_hh_by_region_year,
    rural_hh_by_region_year,
)
from technology_adoption_model import get_tech_mix_by_scenario
from model import run_cost_fixed_mix
from config import SCENARIOS, YEARS
DISCOUNT_RATE = 0.05
BASE_YEAR = 2025


<<<<<<< HEAD
def _load_levelised_costs(scenario: str, year: int) -> Dict[str, float]:
    """Load or derive levelised costs for a scenario-year pair.

    Parameters
    ----------
    scenario : str
        Scenario name. Currently unused but retained for a stable API.
    year : int
        Model year. Currently unused but retained for a stable API.

    Returns
    -------
    dict
        Mapping of technology names to levelised cost per GJ (USD/GJ).

    Notes
    -----
    The costs are presently static and do not vary by scenario or year.
    They mirror the assumptions used in :func:`_compute_levelised_costs`
    but avoid recomputing the values for every region.
    """

    capex = {
        "firewood": 0,
        "charcoal": 0,
        "ics_firewood": 25,
        "ics_charcoal": 30,
        "biogas": 450,
        "ethanol": 75,
        "electricity": 100,
        "lpg": 60,
        "improved_biomass": 40,
    }
    fuel = {
        "firewood": 2,
        "charcoal": 6,
        "ics_firewood": 2,
        "ics_charcoal": 6,
        "biogas": 1,
        "ethanol": 15,
        "electricity": 12,
        "lpg": 10,
        "improved_biomass": 4,
    }

    years_lifetime = 15
    annual_energy_per_hh = (
        URBAN_DEMAND_GJ_PER_HH + RURAL_DEMAND_GJ_PER_HH
    ) / 2

    levelised: Dict[str, float] = {}
    for tech in fuel:
        capex_per_gj = 0.0
        if capex.get(tech, 0) > 0:
            capex_per_gj = capex[tech] / (annual_energy_per_hh * years_lifetime)
        levelised[tech] = fuel[tech] + capex_per_gj

    return levelised

def _compute_levelised_costs(urban_hh: float, rural_hh: float) -> Dict[str, float]:
    """Derive an approximate cost per gigajoule for each technology.
=======

def _load_levelised_costs(
    scenario: str | None = None, year: int | None = None
) -> Dict[str, float]:
  
    """Load levelised cost data from ``data/tech_specs.csv``.

    The CSV must contain ``Technology`` and ``Cost_per_GJ`` columns. If
    optional ``Scenario`` or ``Year`` columns are present, this function
    filters the table using the provided ``scenario`` and ``year``
    parameters.
>>>>>>> fdd51e46

    Parameters
    ----------
    scenario : str, optional
        Scenario name to filter on when a ``Scenario`` column exists.
    year : int, optional
        Year to filter on when a ``Year`` column exists.
=======
def _compute_levelised_costs(urban_hh: float, rural_hh: float) -> Dict[str, float]:

    """Derive an approximate cost per gigajoule for each technology.


def _load_levelised_costs() -> Dict[str, float]:
    """Load levelised costs per gigajoule for each technology.

    Returns
    -------
    dict
        Mapping of technology names to levelised cost per GJ (USD/GJ).
    """

    df = pd.read_csv(os.path.join("data", "tech_specs.csv"))
    return dict(zip(df["Technology"], df["Cost_per_GJ"]))

    data_path = os.path.join(os.path.dirname(__file__), "data", "tech_specs.csv")
    df = pd.read_csv(data_path)

    if scenario is not None and "Scenario" in df.columns:
        df = df[df["Scenario"] == scenario]
    if year is not None and "Year" in df.columns:
        df = df[df["Year"] == year]

    return dict(zip(df["Technology"], df["Cost_per_GJ"]))

    # CAPEX per household (USD) amortised over 15 years
    capex = {
        "firewood": 0,
        "charcoal": 0,
        "ics_firewood": 25,
        "ics_charcoal": 30,
        "biogas": 450,
        "ethanol": 75,
        "electricity": 100,
        "lpg": 60,
        "improved_biomass": 40,
    }
    # Fuel cost per GJ (USD)
    fuel = {
        "firewood": 2,
        "charcoal": 6,
        "ics_firewood": 2,
        "ics_charcoal": 6,
        "biogas": 1,
        "ethanol": 15,
        "electricity": 12,
        "lpg": 10,
        "improved_biomass": 4,
    }
    levelised: Dict[str, float] = {}
    years_lifetime = 15
    # Compute average household demand weighted by urban/rural counts
    total_hh = urban_hh + rural_hh
    if total_hh > 0:
        annual_energy_per_hh = (
            (URBAN_DEMAND_GJ_PER_HH * urban_hh)
            + (RURAL_DEMAND_GJ_PER_HH * rural_hh)
        ) / total_hh
    else:
        # Fallback to simple mean if household data is unavailable
        annual_energy_per_hh = (URBAN_DEMAND_GJ_PER_HH + RURAL_DEMAND_GJ_PER_HH) / 2
    for tech in fuel.keys():
        capex_per_gj = 0.0
        if capex.get(tech, 0) > 0 and annual_energy_per_hh > 0:
            capex_per_gj = capex[tech] / (annual_energy_per_hh * years_lifetime)
        levelised[tech] = fuel[tech] + capex_per_gj
    return levelised



def run_all_scenarios(
    scenarios: List[str] | None = None, years: List[int] | None = None
) -> Tuple[pd.DataFrame, pd.DataFrame]:

    """Execute the cost optimisation pipeline across all scenarios and years.

    Parameters
    ----------
    scenarios : list, optional
        Scenario names to evaluate. Defaults to :data:`config.SCENARIOS`.
    years : list, optional
        Model years to process. Defaults to :data:`config.YEARS`.

    Returns
    -------
    DataFrame, DataFrame
        A tuple containing the detailed results for each region and the
        summary of total costs by scenario and year.
    """
    scenarios = scenarios or SCENARIOS
    years = years or YEARS
    os.makedirs("results", exist_ok=True)
    all_rows: List[pd.DataFrame] = []
    summary_rows: List[Dict[str, float]] = []
    tech_costs = _load_levelised_costs()

    for scenario in SCENARIOS:
        for year in YEARS:
            tech_costs: Dict[str, float] = _load_levelised_costs(scenario, year)
            
    for scenario in scenarios:
        for year in years:
<<<<<<< HEAD
            tech_costs = _load_levelised_costs(scenario, year)
=======

>>>>>>> fdd51e46
            for reg in regions:
                demand = demand_by_region_year.get(year, {}).get(reg, 0.0)
                urban_hh = urban_hh_by_region_year.get(year, {}).get(reg, 0.0)
                rural_hh = rural_hh_by_region_year.get(year, {}).get(reg, 0.0)
                if demand <= 0:
                    continue
                # Derive energy shares for the district using the adoption model
                _, energy_shares = get_tech_mix_by_scenario(
                    scenario,
                    year,
                    reg,
                    {},
                    demand,
                    urban_hh,
                    rural_hh,
                    {},
                )
                # Convert energy shares to fractional shares
                shares_fraction: Dict[str, float] = {}
                for tech, energy in energy_shares.items():
                    shares_fraction[tech] = energy / demand if demand > 0 else 0.0
                # Run cost calculation using the fixed mix function
                df_reg, cost = run_cost_fixed_mix(year, reg, demand, shares_fraction, tech_costs)
                df_reg["Scenario"] = scenario
                all_rows.append(df_reg)

                # Discounting: NPV-style
                discount_factor = 1 / ((1 + DISCOUNT_RATE) ** (year - BASE_YEAR))
                discounted_cost = cost * discount_factor
                summary_rows.append(
                    {
                        "Scenario": scenario,
                        "Year": year,
                        "Region": reg,
                        "Total_Cost_USD": round(cost, 2),
                        "Discounted_Cost_USD": round(discounted_cost, 2),
                    }
                )
    # Combine results into DataFrames
    df_full = pd.concat(all_rows, ignore_index=True) if all_rows else pd.DataFrame()
    df_summary = pd.DataFrame(summary_rows)
    # Write outputs to Excel
    output_path = "results/ci_bioenergy_techpathways.xlsx"
    with pd.ExcelWriter(output_path) as writer:
        if not df_full.empty:
            df_full.to_excel(writer, sheet_name="Details", index=False)
        df_summary.to_excel(writer, sheet_name="Summary", index=False)
    return df_full, df_summary<|MERGE_RESOLUTION|>--- conflicted
+++ resolved
@@ -42,7 +42,7 @@
 BASE_YEAR = 2025
 
 
-<<<<<<< HEAD
+
 def _load_levelised_costs(scenario: str, year: int) -> Dict[str, float]:
     """Load or derive levelised costs for a scenario-year pair.
 
@@ -104,7 +104,7 @@
 
 def _compute_levelised_costs(urban_hh: float, rural_hh: float) -> Dict[str, float]:
     """Derive an approximate cost per gigajoule for each technology.
-=======
+
 
 def _load_levelised_costs(
     scenario: str | None = None, year: int | None = None
@@ -116,7 +116,7 @@
     optional ``Scenario`` or ``Year`` columns are present, this function
     filters the table using the provided ``scenario`` and ``year``
     parameters.
->>>>>>> fdd51e46
+
 
     Parameters
     ----------
@@ -124,7 +124,7 @@
         Scenario name to filter on when a ``Scenario`` column exists.
     year : int, optional
         Year to filter on when a ``Year`` column exists.
-=======
+
 def _compute_levelised_costs(urban_hh: float, rural_hh: float) -> Dict[str, float]:
 
     """Derive an approximate cost per gigajoule for each technology.
@@ -229,11 +229,11 @@
             
     for scenario in scenarios:
         for year in years:
-<<<<<<< HEAD
+
             tech_costs = _load_levelised_costs(scenario, year)
-=======
-
->>>>>>> fdd51e46
+
+
+
             for reg in regions:
                 demand = demand_by_region_year.get(year, {}).get(reg, 0.0)
                 urban_hh = urban_hh_by_region_year.get(year, {}).get(reg, 0.0)
