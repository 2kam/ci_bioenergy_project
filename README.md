# CI Bioenergy Modelling Suite

This project provides an end‑to‑end modelling framework for exploring
clean cooking transitions in Côte d'Ivoire. It contains two
independent pipelines:

* **Stock–flow model** (`stockflow`): projects household numbers,
  calculates cooking energy demand on a per‑household basis, allocates
  demand across fuel/technology options under different adoption
  scenarios and computes associated greenhouse gas emissions.

* **Cost analysis** (`cost`): estimates the total system cost of
  meeting regional cooking energy demand by applying the same
  adoption assumptions and multiplying the delivered energy by a
  levelised cost per gigajoule.

Both pipelines read from a single demographic dataset
(`data/District‑level_Household_Projections.csv`), share the same
assumptions about household energy consumption (6.5 GJ/year for urban
households and 5.5 GJ/year for rural households) and include a
harmonised list of technologies (`firewood`, `charcoal`,
`ics_firewood`, `ics_charcoal`, `biogas`, `ethanol`, `electricity`,
`lpg`, `improved_biomass`). Scenario names are normalised to lowercase
with underscores.

## Prerequisites

* Python 3.8 or later.
* The only required Python package is **pandas**. The cost pipeline can
  optionally solve a least‑cost optimisation using **PuLP**. Install it
  with `pip install pulp` if you intend to run the optimisation mode.

## Running the models

The `main.py` script acts as a dispatcher and must be provided with a
`pipeline` argument, either `stockflow` or `cost`. Run it with the
following format:

```bash
python main.py <pipeline>
```

The script automatically creates a `results/` directory where outputs
are stored. This folder is excluded from version control; regenerate the
Excel files using the commands below and store any published results
outside the repository (e.g. in a release asset or shared drive).

1. **Clone or download the repository** and navigate to its root
   directory.

2. **Install dependencies** (if not already available):

   ```bash
   pip install pandas
   # Optional: pip install pulp
   ```

3. **Run the stock–flow scenarios**. This produces an Excel workbook
   containing scenario projections for 2030, 2040 and 2050:

   ```bash
   python main.py stockflow
   ```

   The results will be saved to `results/ci_bioenergy_scenarios.xlsx`. The
   workbook contains one sheet per scenario (`bau`, `clean_push`,
   `biogas_incentive`) with columns for household numbers, total
   demand, energy allocation by technology and detailed emissions.

4. **Run the cost analysis**. This uses the same adoption scenarios
   and calculates levelised costs per technology (CAPEX amortised
   over 15 years divided by an average household demand plus fuel
   costs) to estimate total system costs:

   ```bash
   python main.py cost
   # or solve an optimisation with policy constraints (requires PuLP)
   python main.py cost --optimise
   ```

   The results will be saved to `results/ci_bioenergy_techpathways.xlsx`.
   The workbook includes a `Details` sheet with cost breakdowns by
   technology and a `Summary` sheet with total costs by scenario and
   year. When optimisation is enabled, policy constraints for the
   minimum clean share and maximum firewood share are taken from
   `config.py`.

   Append ``--pypsa-export`` to additionally produce CSV files
   compatible with `PyPSA‑Earth <https://pypsa-earth.readthedocs.io/>`_:

   ```bash
   python main.py cost --pypsa-export
   ```

   For each scenario and year, the command writes
   ``results/pypsa/<scenario>/<year>/load.csv`` and
   ``generators.csv``. ``load.csv`` contains regional
   cooking‑electricity demand while ``generators.csv`` provides
   dispatchable biomass, biogas and LPG supply.

5. **Inspect the outputs** using your preferred spreadsheet
   application. For example, the stock–flow model can be checked to
   verify that total demand for 2030 is nearly identical across
   scenarios (within ~1 %), technology lists match in both models and
   scenario names appear in lowercase.

## Aggregating technology pathway results

Running the cost analysis for multiple scenarios produces per‑scenario
CSV files in the `results/` directory (e.g.
`techpathways_<scenario>.csv` and `techpathways_summary_<scenario>.csv`).
Combine these into consolidated tables with a `Scenario` column by
running:

```bash
python results/aggregate_techpathways.py
```

This generates `techpathways_all.csv` and
`techpathways_summary_all.csv` in the same folder.

## Exporting to PyPSA‑Earth

The CSVs generated with ``--pypsa-export`` can be referenced from a
PyPSA‑Earth configuration to include clean‑cooking demand and fuel
supplies. Example snippet:

```yaml
custom_data:
  load: results/pypsa/bau/2030/load.csv
  generators: results/pypsa/bau/2030/generators.csv
```

Adjust the paths, scenario (``bau``) and year (``2030``) as needed for
your analysis.

## Supply and demand comparison

Estimate the cooking energy demand for future targets and compare it
with available biomass supply using:

```bash
python analysis/compare_supply_demand.py --target-year 2030
```

The script scales 2023 district‑level demand by predefined multipliers
(`TARGET_MULTIPLIERS`) for 2030, 2040 and 2050, joins the values with
`regional_supply_full_corrected.csv` and reports the surplus or deficit
per district. Results are written to `results/supply_demand_<year>.csv`.

<<<<<<< HEAD
## Adoption metrics and PyPSA integration

Running the stock–flow pipeline writes two supplementary tables used for
spatial analyses and PyPSA‑Earth:

* `results/buses.csv` – node metadata with `region`, `year`, `urban_hh` and
  `rural_hh` columns.
* `results/adoption_<scenario>.csv` – technology adoption shares and
  delivered energy by region and year.

Join these tables on `region` and `year` to annotate PyPSA buses. The
`pypsa_export` helper attaches the data directly to a loaded PyPSA
`Network`:

```python
import pypsa
import pypsa_export as pe
n = pypsa.Network("path/to/network.nc")
pe.attach_adoption_data(n, "bau", 2030)
```

The merged `network.buses` DataFrame then includes household counts and
adoption metrics for downstream energy system analyses.
=======
## Hourly demand with ERA5

Hourly demand profiles can be derived from ERA5 reanalysis data. Use
[atlite](https://github.com/PyPSA/atlite) to prepare a cutout covering
Côte d'Ivoire and store the resulting NetCDF file under
``data/era5/``::

    import atlite
    cutout = atlite.Cutout(
        path="data/era5/civ-2019.nc",
        module="era5",
        x=slice(-8.5, -2.5),
        y=slice(4, 11),
        time="2019",
    )
    cutout.write()

The :mod:`era5_profiles` module loads these cutouts and exposes
:func:`era5_profiles.load_era5_series` for extracting hourly variables.
Annual demand values can be distributed to an hourly series by weighting
with the ERA5-derived profile::

    from energy_demand_model import disaggregate_to_hourly
    hourly = disaggregate_to_hourly(
        annual_gj,
        "data/era5/civ-2019.nc",
        "t2m",
        region_geom,
    )

The returned series contains hourly demand in gigajoules indexed by
UTC timestamps.
>>>>>>> b0132550

## Reproducibility notes

* Both pipelines read the same demographic data file stored in the
  `data` folder. Ensure that `District‑level_Household_Projections.csv`
  is present; it should contain rows for `National` with household
  projections for 2030, 2040 and 2050.

* The stock–flow model updates the grid emission factor each decade
  according to the decarbonisation rate specified in
  `data_input.py` and propagates this into the emissions
  calculations.

* Technology names are case–insensitive. They are converted to
  lowercase and whitespace is replaced with underscores internally.

* If you wish to modify the adoption shares or add new scenarios,
  edit the `base_shares` dictionary in `technology_adoption_model.py`.

## Acknowledgements

This framework harmonises previously divergent stock–flow and cost
optimisation pipelines into a single, coherent codebase. It
incorporates fixes for parameter drift, unified technology lists and
scenario name normalisation and reads all household projections from a
single CSV. The readme provides a step‑by‑step guide to running both
models and verifying the outputs.

## Author

Created by [2kam](https://github.com/2kam).

## License

Released under the MIT License. See [LICENSE](LICENSE) for details.
<|MERGE_RESOLUTION|>--- conflicted
+++ resolved
@@ -148,7 +148,6 @@
 `regional_supply_full_corrected.csv` and reports the surplus or deficit
 per district. Results are written to `results/supply_demand_<year>.csv`.
 
-<<<<<<< HEAD
 ## Adoption metrics and PyPSA integration
 
 Running the stock–flow pipeline writes two supplementary tables used for
@@ -172,7 +171,7 @@
 
 The merged `network.buses` DataFrame then includes household counts and
 adoption metrics for downstream energy system analyses.
-=======
+
 ## Hourly demand with ERA5
 
 Hourly demand profiles can be derived from ERA5 reanalysis data. Use
@@ -205,7 +204,6 @@
 
 The returned series contains hourly demand in gigajoules indexed by
 UTC timestamps.
->>>>>>> b0132550
 
 ## Reproducibility notes
 
