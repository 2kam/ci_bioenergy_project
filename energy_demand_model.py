"""Cooking demand projections and ERA5-based disaggregation for the CI
bioenergy project."""

from __future__ import annotations

from numbers import Real

import pandas as pd

try:
    from spatial_config import (
        regions,
        URBAN_DEMAND_GJ_PER_HH,
        RURAL_DEMAND_GJ_PER_HH,
        urban_hh_by_region_year,
        rural_hh_by_region_year,
    )
except Exception:  # pragma: no cover - fallback if data files are unavailable
    regions: list[str] = []
    URBAN_DEMAND_GJ_PER_HH = 0.0
    RURAL_DEMAND_GJ_PER_HH = 0.0
    urban_hh_by_region_year: dict[int, dict[str, float]] = {}
    rural_hh_by_region_year: dict[int, dict[str, float]] = {}
else:
    if not regions:
        raise ValueError("spatial_config defines no regions")

from data_input import get_parameters


def project_energy_demand(
    total_pop: float, cooking_demand_per_capita: float
) -> float:
    """Return total annual cooking energy demand.

    Parameters
    ----------
    total_pop : float
        Total population in the year of interest.
    cooking_demand_per_capita : float
        Annual cooking energy demand per capita (GJ per person per year).

    Returns
    -------
    float
        Total annual cooking energy demand in gigajoules (GJ).
    """

    if not isinstance(total_pop, Real) or total_pop < 0:
        raise ValueError("total_pop must be a non-negative number")
    if (
        not isinstance(cooking_demand_per_capita, Real)
        or cooking_demand_per_capita < 0
    ):
        raise ValueError(
            "cooking_demand_per_capita must be a non-negative number"
        )
    return total_pop * cooking_demand_per_capita


def project_household_energy_demand(urban_hh: float, rural_hh: float) -> float:
    """Return total annual cooking energy demand given household counts.

    Multiplies the number of urban and rural households by their respective
    per‑household demand constants defined in :mod:`spatial_config`.
    """

    if not isinstance(urban_hh, Real) or urban_hh < 0:
        raise ValueError("urban_hh must be a non-negative number")
    if not isinstance(rural_hh, Real) or rural_hh < 0:
        raise ValueError("rural_hh must be a non-negative number")

<<<<<<< HEAD
    return (
        urban_hh * URBAN_DEMAND_GJ_PER_HH
        + rural_hh * RURAL_DEMAND_GJ_PER_HH
    )
=======
    return urban_hh * URBAN_DEMAND_GJ_PER_HH + rural_hh * RURAL_DEMAND_GJ_PER_HH

# -------------------------------------------------------
# Function: Disaggregate Annual Demand to Hourly Series
# -------------------------------------------------------

>>>>>>> bd571774


def disaggregate_to_hourly(
    annual_gj: float,
    cutout_path: str,
    variable: str,
    region_geom,
    freq: str = "H",
) -> "pd.Series":
    """Disaggregate annual energy demand to a time series using ERA5 data.

<<<<<<< HEAD


    unit sum before weighting the annual total. If the profile sums to zero, a
        :class:`ValueError` is raised.

    unit sum before weighting the annual total. If the profile sums to zero,
    a :class:`ValueError` is raised.

=======
>>>>>>> bd571774
    Parameters
    ----------
    annual_gj : float
        Annual energy demand in gigajoules.
    cutout_path : str
        Path to an ERA5 cutout NetCDF file produced with :mod:`atlite`.
    variable : str
        Name of the variable inside the cutout, e.g. ``"t2m"`` for
        2 m temperature.
    region_geom : shapely geometry or GeoPandas object
        Geometry of the region for which the profile should be derived.
    freq : str, optional
        Resampling frequency. Defaults to ``"H"`` for hourly values.
        Other pandas frequency strings are supported, e.g. ``"4H"`` for
        four-hour intervals.

    Returns
    -------
    pandas.Series
        Energy demand series in gigajoules at the requested resolution.
    """

    from era5_profiles import load_era5_series

<<<<<<< HEAD
    profile = load_era5_series(cutout_path, variable, region_geom)
    if freq != "H":
        profile = profile.resample(freq).sum()

=======
>>>>>>> bd571774
    try:
        profile = load_era5_series(cutout_path, variable, region_geom)
        if freq != profile.index.inferred_freq:
            profile = profile.resample(freq).sum()
    except Exception:
        # Fall back to a uniform profile if ERA5 data are unavailable
        periods = int(pd.Timedelta("365D") / pd.Timedelta(freq))
        index = pd.date_range("2000-01-01", periods=periods, freq=freq)
        profile = pd.Series(1.0, index=index)

    total = profile.sum()
    if total == 0:
        raise ValueError("ERA5 profile sums to zero; cannot disaggregate")
    weights = profile / total
    return weights * annual_gj


# Parameters and Precomputed Demand Table

params = get_parameters()


def project_population(
    base_year: int,
    target_year: int,
    base_population: int,
    annual_growth_rate: float,
) -> float:
    """Compound population projection using exponential growth."""

    if target_year < base_year:
        raise ValueError(
            "target_year must be greater than or equal to base_year"
        )
    if annual_growth_rate < 0:
        raise ValueError("annual_growth_rate must be non-negative")

    years = target_year - base_year
    return base_population * ((1 + annual_growth_rate) ** years)


# Base assumptions (defaults enable importing without full parameter set)
base_year = 2025
base_population = params.get("population_total_2025", 0)
growth_rate = params.get("population_growth_rate_annual", 0)
per_capita_demand = params.get("cooking_energy_demand_per_capita_GJ_yr", 0)
hh_size_urban = params.get("household_size_urban", 1)
hh_size_rural = params.get("household_size_rural", 1)

# Model years and regional counts
years = [2030, 2040, 2050]
n_regions = len(regions) if regions else 1

# Project total population for each model year
total_population_by_year = {
    yr: project_population(base_year, yr, base_population, growth_rate)
    for yr in years
}

# Derive regional populations, falling back to a uniform split
population_by_year_and_region: dict[int, dict[str, float]] = {}
for yr in years:
    pops_for_year: dict[str, float] = {}
    for reg in regions:
        urban_hh = urban_hh_by_region_year.get(yr, {}).get(reg)
        rural_hh = rural_hh_by_region_year.get(yr, {}).get(reg)
        if urban_hh is not None and rural_hh is not None:
            pops_for_year[reg] = (
                urban_hh * hh_size_urban + rural_hh * hh_size_rural
            )
        else:
            pops_for_year[reg] = total_population_by_year[yr] / n_regions
    population_by_year_and_region[yr] = pops_for_year

# Total cooking energy demand by year and region (GJ)
total_cooking_demand_GJ_by_year_and_region: dict[int, dict[str, float]] = {
    yr: {
        reg: project_energy_demand(pop, per_capita_demand)
        for reg, pop in region_pops.items()
    }
    for yr, region_pops in population_by_year_and_region.items()
}<|MERGE_RESOLUTION|>--- conflicted
+++ resolved
@@ -70,19 +70,18 @@
     if not isinstance(rural_hh, Real) or rural_hh < 0:
         raise ValueError("rural_hh must be a non-negative number")
 
-<<<<<<< HEAD
+
     return (
         urban_hh * URBAN_DEMAND_GJ_PER_HH
         + rural_hh * RURAL_DEMAND_GJ_PER_HH
     )
-=======
+
     return urban_hh * URBAN_DEMAND_GJ_PER_HH + rural_hh * RURAL_DEMAND_GJ_PER_HH
 
 # -------------------------------------------------------
 # Function: Disaggregate Annual Demand to Hourly Series
 # -------------------------------------------------------
 
->>>>>>> bd571774
 
 
 def disaggregate_to_hourly(
@@ -94,7 +93,7 @@
 ) -> "pd.Series":
     """Disaggregate annual energy demand to a time series using ERA5 data.
 
-<<<<<<< HEAD
+
 
 
     unit sum before weighting the annual total. If the profile sums to zero, a
@@ -103,8 +102,7 @@
     unit sum before weighting the annual total. If the profile sums to zero,
     a :class:`ValueError` is raised.
 
-=======
->>>>>>> bd571774
+
     Parameters
     ----------
     annual_gj : float
@@ -129,13 +127,12 @@
 
     from era5_profiles import load_era5_series
 
-<<<<<<< HEAD
+
     profile = load_era5_series(cutout_path, variable, region_geom)
     if freq != "H":
         profile = profile.resample(freq).sum()
 
-=======
->>>>>>> bd571774
+
     try:
         profile = load_era5_series(cutout_path, variable, region_geom)
         if freq != profile.index.inferred_freq:
